﻿/*
Copyright 2017 Coin Foundry (coinfoundry.org)
Authors: Oliver Weichhold (oliver@weichhold.com)

Permission is hereby granted, free of charge, to any person obtaining a copy of this software and
associated documentation files (the "Software"), to deal in the Software without restriction,
including without limitation the rights to use, copy, modify, merge, publish, distribute, sublicense,
and/or sell copies of the Software, and to permit persons to whom the Software is furnished to do so,
subject to the following conditions:

The above copyright notice and this permission notice shall be included in all copies or substantial
portions of the Software.

THE SOFTWARE IS PROVIDED "AS IS", WITHOUT WARRANTY OF ANY KIND, EXPRESS OR IMPLIED, INCLUDING BUT NOT
LIMITED TO THE WARRANTIES OF MERCHANTABILITY, FITNESS FOR A PARTICULAR PURPOSE AND NONINFRINGEMENT.
IN NO EVENT SHALL THE AUTHORS OR COPYRIGHT HOLDERS BE LIABLE FOR ANY CLAIM, DAMAGES OR OTHER LIABILITY,
WHETHER IN AN ACTION OF CONTRACT, TORT OR OTHERWISE, ARISING FROM, OUT OF OR IN CONNECTION WITH THE
SOFTWARE OR THE USE OR OTHER DEALINGS IN THE SOFTWARE.
*/

using System;
using System.Collections.Generic;
using System.Diagnostics;
using System.IO;
using System.Linq;
using System.Reactive;
using System.Reactive.Linq;
using System.Reactive.Threading.Tasks;
using System.Reflection;
using System.Runtime.InteropServices;
using System.Text;
using System.Text.RegularExpressions;
using System.Threading;
using System.Threading.Tasks;
using Autofac;
using Autofac.Features.Metadata;
using AutoMapper;
using FluentValidation;
using Microsoft.Extensions.CommandLineUtils;
using MiningCore.Api;
using MiningCore.Api.Responses;
using MiningCore.Configuration;
using MiningCore.Crypto.Hashing.Algorithms;
using MiningCore.Crypto.Hashing.Equihash;
using MiningCore.Extensions;
using MiningCore.Mining;
using MiningCore.Native;
using MiningCore.Notifications;
using MiningCore.Payments;
using MiningCore.Persistence.Dummy;
using MiningCore.Persistence.Postgres;
using MiningCore.Persistence.Postgres.Repositories;
using MiningCore.Util;
using Newtonsoft.Json;
using Newtonsoft.Json.Serialization;
using NLog;
using NLog.Conditions;
using NLog.Config;
using NLog.Layouts;
using NLog.Targets;
using JsonSerializer = Newtonsoft.Json.JsonSerializer;

namespace MiningCore
{
    public class Program
    {
        private static readonly CancellationTokenSource cts = new CancellationTokenSource();
        private static ILogger logger;
        private static IContainer container;
        private static CommandOption dumpConfigOption;
        private static CommandOption shareRecoveryOption;
        private static ShareRecorder shareRecorder;
        private static ShareRelay shareRelay;
        private static ShareReceiver shareReceiver;
        private static PayoutManager payoutManager;
        private static StatsRecorder statsRecorder;
        private static ClusterConfig clusterConfig;
        private static ApiServer apiServer;
        private static NotificationService notificationService;
        private static readonly Dictionary<string, IMiningPool> pools = new Dictionary<string, IMiningPool>();

        public static AdminGcStats gcStats = new AdminGcStats();

        private static readonly Regex regexJsonTypeConversionError =
            new Regex("\"([^\"]+)\"[^\']+\'([^\']+)\'.+\\s(\\d+),.+\\s(\\d+)", RegexOptions.Compiled);

        public static void Main(string[] args)
        {
            try
            {
                AppDomain.CurrentDomain.UnhandledException += OnAppDomainUnhandledException;
                AppDomain.CurrentDomain.ProcessExit += OnProcessExit;
                Console.CancelKeyPress += OnCancelKeyPress;
#if DEBUG
                PreloadNativeLibs();
#endif
                //TouchNativeLibs();
                if (!HandleCommandLineOptions(args, out var configFile))
                    return;

                Logo();
                clusterConfig = ReadConfig(configFile);

                if (dumpConfigOption.HasValue())
                {
                    DumpParsedConfig(clusterConfig);
                    return;
                }

                ValidateConfig();
                Bootstrap();
                LogRuntimeInfo();

                if (!shareRecoveryOption.HasValue())
                {
                    if(!cts.IsCancellationRequested)
                        Start().Wait(cts.Token);
                }

                else
                    RecoverShares(shareRecoveryOption.Value());
            }

            catch (PoolStartupAbortException ex)
            {
                if (!string.IsNullOrEmpty(ex.Message))
                    Console.WriteLine(ex.Message);

                Console.WriteLine("\nCluster cannot start. Good Bye!");
            }

            catch (JsonException)
            {
                // ignored
            }

            catch (IOException)
            {
                // ignored
            }

            catch (AggregateException ex)
            {
                if (!(ex.InnerExceptions.First() is PoolStartupAbortException))
                    Console.WriteLine(ex);

                Console.WriteLine("Cluster cannot start. Good Bye!");
            }

            catch (OperationCanceledException)
            {
                // Ctrl+C
            }

            catch (Exception ex)
            {
                Console.WriteLine(ex);

                Console.WriteLine("Cluster cannot start. Good Bye!");
            }

            Shutdown();
<<<<<<< HEAD
            Process.GetCurrentProcess().CloseMainWindow();
            Process.GetCurrentProcess().Close();
=======

            Process.GetCurrentProcess().Kill();
>>>>>>> 1801e342
        }

        private static void LogRuntimeInfo()
        {
            logger.Info(() => $"{RuntimeInformation.FrameworkDescription.Trim()} on {RuntimeInformation.OSDescription.Trim()} [{RuntimeInformation.ProcessArchitecture}]");
        }

        private static void ValidateConfig()
        {
            // set some defaults
            foreach (var config in clusterConfig.Pools)
            {
                if (!config.EnableInternalStratum.HasValue)
                    config.EnableInternalStratum = config.ExternalStratums == null || config.ExternalStratums.Length == 0;
            }

            try
            {
                clusterConfig.Validate();
            }

            catch (ValidationException ex)
            {
                Console.WriteLine($"Configuration is not valid:\n\n{string.Join("\n", ex.Errors.Select(x => "=> " + x.ErrorMessage))}");
                throw new PoolStartupAbortException(string.Empty);
            }
        }

        private static void DumpParsedConfig(ClusterConfig config)
        {
            Console.WriteLine("\nCurrent configuration as parsed from config file:");

            Console.WriteLine(JsonConvert.SerializeObject(config, new JsonSerializerSettings
            {
                ContractResolver = new CamelCasePropertyNamesContractResolver(),
                Formatting = Formatting.Indented
            }));
        }

        private static bool HandleCommandLineOptions(string[] args, out string configFile)
        {
            configFile = null;

            var app = new CommandLineApplication(false)
            {
                FullName = "MiningCore - Pool Mining Engine",
                ShortVersionGetter = () => $"v{Assembly.GetEntryAssembly().GetName().Version}",
                LongVersionGetter = () => $"v{Assembly.GetEntryAssembly().GetName().Version}"
            };

            var versionOption = app.Option("-v|--version", "Version Information", CommandOptionType.NoValue);
            var configFileOption = app.Option("-c|--config <configfile>", "Configuration File",
                CommandOptionType.SingleValue);
            dumpConfigOption = app.Option("-dc|--dumpconfig",
                "Dump the configuration (useful for trouble-shooting typos in the config file)",
                CommandOptionType.NoValue);
            shareRecoveryOption = app.Option("-rs", "Import lost shares using existing recovery file",
                CommandOptionType.SingleValue);
            app.HelpOption("-? | -h | --help");

            app.Execute(args);

            if (versionOption.HasValue())
            {
                app.ShowVersion();
                return false;
            }

            if (!configFileOption.HasValue())
            {
                app.ShowHelp();
                return false;
            }

            configFile = configFileOption.Value();

            return true;
        }

        private static void Bootstrap()
        {
            // Service collection
            var builder = new ContainerBuilder();

            builder.RegisterAssemblyModules(typeof(AutofacModule).GetTypeInfo().Assembly);
            builder.RegisterInstance(clusterConfig);

            // AutoMapper
            var amConf = new MapperConfiguration(cfg => { cfg.AddProfile(new AutoMapperProfile()); });
            builder.Register((ctx, parms) => amConf.CreateMapper());

            ConfigurePersistence(builder);
            container = builder.Build();
            ConfigureLogging();
            ConfigureMisc();
            ValidateRuntimeEnvironment();
            MonitorGc();
        }

        private static ClusterConfig ReadConfig(string file)
        {
            try
            {
                Console.WriteLine($"Using configuration file {file}\n");

                var serializer = JsonSerializer.Create(new JsonSerializerSettings
                {
                    ContractResolver = new CamelCasePropertyNamesContractResolver()
                });

                using (var reader = new StreamReader(file, Encoding.UTF8))
                {
                    using (var jsonReader = new JsonTextReader(reader))
                    {
                        return serializer.Deserialize<ClusterConfig>(jsonReader);
                    }
                }
            }

            catch (JsonSerializationException ex)
            {
                HumanizeJsonParseException(ex);
                throw;
            }

            catch (JsonException ex)
            {
                Console.WriteLine($"Error: {ex.Message}");
                throw;
            }

            catch (IOException ex)
            {
                Console.WriteLine($"Error: {ex.Message}");
                throw;
            }
        }

        private static void HumanizeJsonParseException(JsonSerializationException ex)
        {
            var m = regexJsonTypeConversionError.Match(ex.Message);

            if (m.Success)
            {
                var value = m.Groups[1].Value;
                var type = Type.GetType(m.Groups[2].Value);
                var line = m.Groups[3].Value;
                var col = m.Groups[4].Value;

                if (type == typeof(CoinType))
                    Console.WriteLine($"Error: Coin '{value}' is not (yet) supported (line {line}, column {col})");
                else if (type == typeof(PayoutScheme))
                    Console.WriteLine(
                        $"Error: Payout scheme '{value}' is not (yet) supported (line {line}, column {col})");
            }

            else
            {
                Console.WriteLine($"Error: {ex.Message}");
            }
        }

        private static void ValidateRuntimeEnvironment()
        {
            // root check
            if (!RuntimeInformation.IsOSPlatform(OSPlatform.Windows) && Environment.UserName == "root")
                logger.Warn(() => "Running as root is discouraged!");
        }

        private static void MonitorGc()
        {
            var thread = new Thread(() =>
            {
                var sw = new Stopwatch();

                while (true)
                {
                    var s = GC.WaitForFullGCApproach();
                    if (s == GCNotificationStatus.Succeeded)
                    {
                        logger.Info(() => "FullGC soon");
                        sw.Start();
                    }

                    s = GC.WaitForFullGCComplete();

                    if (s == GCNotificationStatus.Succeeded)
                    {
                        logger.Info(() => "FullGC completed");

                        sw.Stop();

                        if (sw.Elapsed.TotalSeconds > gcStats.MaxFullGcDuration)
                            gcStats.MaxFullGcDuration = sw.Elapsed.TotalSeconds;

                        sw.Reset();
                    }
                }
            });

            GC.RegisterForFullGCNotification(1, 1);
            thread.Start();
        }

        private static void Logo()
        {
            Console.WriteLine($@"
 ███╗   ███╗██╗███╗   ██╗██╗███╗   ██╗ ██████╗  ██████╗ ██████╗ ██████╗ ███████╗
 ████╗ ████║██║████╗  ██║██║████╗  ██║██╔════╝ ██╔════╝██╔═══██╗██╔══██╗██╔════╝
 ██╔████╔██║██║██╔██╗ ██║██║██╔██╗ ██║██║  ███╗██║     ██║   ██║██████╔╝█████╗
 ██║╚██╔╝██║██║██║╚██╗██║██║██║╚██╗██║██║   ██║██║     ██║   ██║██╔══██╗██╔══╝
 ██║ ╚═╝ ██║██║██║ ╚████║██║██║ ╚████║╚██████╔╝╚██████╗╚██████╔╝██║  ██║███████╗
");
            Console.WriteLine($" https://github.com/coinfoundry/miningcore\n");
            Console.WriteLine($" Please contribute to the development of the project by donating:\n");
            Console.WriteLine($" BTC  - 17QnVor1B6oK1rWnVVBrdX9gFzVkZZbhDm");
            Console.WriteLine($" LTC  - LTK6CWastkmBzGxgQhTTtCUjkjDA14kxzC");
            Console.WriteLine($" DASH - XqpBAV9QCaoLnz42uF5frSSfrJTrqHoxjp");
            Console.WriteLine($" ZEC  - t1YHZHz2DGVMJiggD2P4fBQ2TAPgtLSUwZ7");
            Console.WriteLine($" ZCL  - t1MFU1vD3YKgsK6Uh8hW7UTY8mKAV2xVqBr");
            Console.WriteLine($" ETH  - 0xcb55abBfe361B12323eb952110cE33d5F28BeeE1");
            Console.WriteLine($" ETC  - 0xF8cCE9CE143C68d3d4A7e6bf47006f21Cfcf93c0");
            Console.WriteLine($" XMR  - 475YVJbPHPedudkhrcNp1wDcLMTGYusGPF5fqE7XjnragVLPdqbCHBdZg3dF4dN9hXMjjvGbykS6a77dTAQvGrpiQqHp2eH");
            Console.WriteLine();
        }

        private static void ConfigureLogging()
        {
            var config = clusterConfig.Logging;
            var loggingConfig = new LoggingConfiguration();

            if (config != null)
            {
                // parse level
                var level = !string.IsNullOrEmpty(config.Level)
                    ? LogLevel.FromString(config.Level)
                    : LogLevel.Info;

                var layout = "[${longdate}] [${level:format=FirstCharacter:uppercase=true}] [${logger:shortName=true}] ${message} ${exception:format=ToString,StackTrace}";

                if (config.EnableConsoleLog)
                {
                    if (config.EnableConsoleColors)
                    {
                        var target = new ColoredConsoleTarget("console")
                        {
                            Layout = layout
                        };

                        target.RowHighlightingRules.Add(new ConsoleRowHighlightingRule(
                            ConditionParser.ParseExpression("level == LogLevel.Trace"),
                            ConsoleOutputColor.DarkMagenta, ConsoleOutputColor.NoChange));

                        target.RowHighlightingRules.Add(new ConsoleRowHighlightingRule(
                            ConditionParser.ParseExpression("level == LogLevel.Debug"),
                            ConsoleOutputColor.Gray, ConsoleOutputColor.NoChange));

                        target.RowHighlightingRules.Add(new ConsoleRowHighlightingRule(
                            ConditionParser.ParseExpression("level == LogLevel.Info"),
                            ConsoleOutputColor.White, ConsoleOutputColor.NoChange));

                        target.RowHighlightingRules.Add(new ConsoleRowHighlightingRule(
                            ConditionParser.ParseExpression("level == LogLevel.Warn"),
                            ConsoleOutputColor.Yellow, ConsoleOutputColor.NoChange));

                        target.RowHighlightingRules.Add(new ConsoleRowHighlightingRule(
                            ConditionParser.ParseExpression("level == LogLevel.Error"),
                            ConsoleOutputColor.Red, ConsoleOutputColor.NoChange));

                        target.RowHighlightingRules.Add(new ConsoleRowHighlightingRule(
                            ConditionParser.ParseExpression("level == LogLevel.Fatal"),
                            ConsoleOutputColor.DarkRed, ConsoleOutputColor.White));

                        loggingConfig.AddTarget(target);
                        loggingConfig.AddRule(level, LogLevel.Fatal, target);
                    }

                    else
                    {
                        var target = new ConsoleTarget("console")
                        {
                            Layout = layout
                        };

                        loggingConfig.AddTarget(target);
                        loggingConfig.AddRule(level, LogLevel.Fatal, target);
                    }
                }

                if (!string.IsNullOrEmpty(config.LogFile))
                {
                    var target = new FileTarget("file")
                    {
                        FileName = GetLogPath(config, config.LogFile),
                        FileNameKind = FilePathKind.Unknown,
                        Layout = layout
                    };

                    loggingConfig.AddTarget(target);
                    loggingConfig.AddRule(level, LogLevel.Fatal, target);
                }

                if (config.PerPoolLogFile)
                {
                    foreach (var poolConfig in clusterConfig.Pools)
                    {
                        var target = new FileTarget(poolConfig.Id)
                        {
                            FileName = GetLogPath(config, poolConfig.Id + ".log"),
                            FileNameKind = FilePathKind.Unknown,
                            Layout = layout
                        };

                        loggingConfig.AddTarget(target);
                        loggingConfig.AddRule(level, LogLevel.Fatal, target, poolConfig.Id);
                    }
                }
            }

            LogManager.Configuration = loggingConfig;

            logger = LogManager.GetCurrentClassLogger();
        }

        private static Layout GetLogPath(ClusterLoggingConfig config, string name)
        {
            if (string.IsNullOrEmpty(config.LogBaseDirectory))
                return name;

            return Path.Combine(config.LogBaseDirectory, name);
        }

        private static void ConfigureMisc()
        {
            // Configure Equihash
            if (clusterConfig.EquihashMaxThreads.HasValue)
                EquihashSolverBase.MaxThreads = clusterConfig.EquihashMaxThreads.Value;
        }

        private static void ConfigurePersistence(ContainerBuilder builder)
        {
            if (clusterConfig.Persistence == null &&
                clusterConfig.PaymentProcessing?.Enabled == true &&
                clusterConfig.ShareRelay == null)
                logger.ThrowLogPoolStartupException("Persistence is not configured!");

            if (clusterConfig.Persistence?.Postgres != null)
                ConfigurePostgres(clusterConfig.Persistence.Postgres, builder);
            else
                ConfigureDummyPersistence(builder);
        }

        private static void ConfigurePostgres(DatabaseConfig pgConfig, ContainerBuilder builder)
        {
            // validate config
            if (string.IsNullOrEmpty(pgConfig.Host))
                logger.ThrowLogPoolStartupException("Postgres configuration: invalid or missing 'host'");

            if (pgConfig.Port == 0)
                logger.ThrowLogPoolStartupException("Postgres configuration: invalid or missing 'port'");

            if (string.IsNullOrEmpty(pgConfig.Database))
                logger.ThrowLogPoolStartupException("Postgres configuration: invalid or missing 'database'");

            if (string.IsNullOrEmpty(pgConfig.User))
                logger.ThrowLogPoolStartupException("Postgres configuration: invalid or missing 'user'");

            // build connection string
            var connectionString = $"Server={pgConfig.Host};Port={pgConfig.Port};Database={pgConfig.Database};User Id={pgConfig.User};Password={pgConfig.Password};CommandTimeout=900;";

            // register connection factory
            builder.RegisterInstance(new PgConnectionFactory(connectionString))
                .AsImplementedInterfaces();

            // register repositories
            builder.RegisterAssemblyTypes(Assembly.GetExecutingAssembly())
                .Where(t =>
                    t.Namespace.StartsWith(typeof(ShareRepository).Namespace))
                .AsImplementedInterfaces()
                .SingleInstance();
        }

        private static void ConfigureDummyPersistence(ContainerBuilder builder)
        {
            // register connection factory
            builder.RegisterInstance(new DummyConnectionFactory(string.Empty))
                .AsImplementedInterfaces();

            // register repositories
            builder.RegisterAssemblyTypes(Assembly.GetExecutingAssembly())
                .Where(t =>
                    t.Namespace.StartsWith(typeof(ShareRepository).Namespace))
                .AsImplementedInterfaces()
                .SingleInstance();
        }

        private static async Task Start()
        {
            notificationService = container.Resolve<NotificationService>();

            if (clusterConfig.ShareRelay == null)
            {
                // start share recorder
                shareRecorder = container.Resolve<ShareRecorder>();
                shareRecorder.Start(clusterConfig);

                // start share receiver (for external shares)
                shareReceiver = container.Resolve<ShareReceiver>();
                shareReceiver.Start(clusterConfig);
            }

            else
            {
                // start share relay
                shareRelay = container.Resolve<ShareRelay>();
                shareRelay.Start(clusterConfig);
            }

            // start API
            if (clusterConfig.Api == null || clusterConfig.Api.Enabled)
            {
                apiServer = container.Resolve<ApiServer>();
                apiServer.Start(clusterConfig);
            }

            // start payment processor
            if (clusterConfig.PaymentProcessing?.Enabled == true &&
                clusterConfig.Pools.Any(x => x.PaymentProcessing?.Enabled == true))
            {
                payoutManager = container.Resolve<PayoutManager>();
                payoutManager.Configure(clusterConfig);

                payoutManager.Start();
            }

            else
                logger.Info("Payment processing is not enabled");

            if (clusterConfig.ShareRelay == null)
            {
                // start pool stats updater
                statsRecorder = container.Resolve<StatsRecorder>();
                statsRecorder.Configure(clusterConfig);
                statsRecorder.Start();
            }

            // start pools
            await Task.WhenAll(clusterConfig.Pools.Where(x => x.Enabled).Select(async poolConfig =>
            {
                // resolve pool implementation
                var poolImpl = container.Resolve<IEnumerable<Meta<Lazy<IMiningPool, CoinMetadataAttribute>>>>()
                    .First(x => x.Value.Metadata.SupportedCoins.Contains(poolConfig.Coin.Type)).Value;

                // create and configure
                var pool = poolImpl.Value;
                pool.Configure(poolConfig, clusterConfig);
                pools[poolConfig.Id] = pool;

                // pre-start attachments
                shareReceiver?.AttachPool(pool);
                statsRecorder?.AttachPool(pool);

                await pool.StartAsync(cts.Token);
            }));

            // keep running
            await Observable.Never<Unit>().ToTask(cts.Token);
        }

        private static void RecoverShares(string recoveryFilename)
        {
            shareRecorder = container.Resolve<ShareRecorder>();
            shareRecorder.RecoverShares(clusterConfig, recoveryFilename);
        }

        private static void OnAppDomainUnhandledException(object sender, UnhandledExceptionEventArgs e)
        {
            if (logger != null)
            {
                logger.Error(e.ExceptionObject);
                LogManager.Flush(TimeSpan.Zero);
            }

            Console.WriteLine("** AppDomain unhandled exception: {0}", e.ExceptionObject);
        }

        private static void OnCancelKeyPress(object sender, ConsoleCancelEventArgs e)
        {
            logger?.Info(() => "SIGINT received. Exiting.");
            Console.WriteLine("SIGINT received. Exiting.");
<<<<<<< HEAD

            try
            {
                cts?.Cancel();
            }
            catch { }

=======

            try
            {
                cts?.Cancel();
            }
            catch { }

>>>>>>> 1801e342
            e.Cancel = true;
        }

        private static void OnProcessExit(object sender, EventArgs e)
        {
            logger?.Info(() => "SIGTERM received. Exiting.");
            Console.WriteLine("SIGTERM received. Exiting.");

            try
            {
                cts?.Cancel();
            }
            catch { }
        }

        private static void Shutdown()
        {
            logger.Info(() => "Shutdown ...");
            Console.WriteLine("Shutdown...");

<<<<<<< HEAD
=======
            foreach (var pool in pools.Values)
                pool.Stop();

>>>>>>> 1801e342
            shareRelay?.Stop();
            shareRecorder?.Stop();
            statsRecorder?.Stop();
        }

        private static void TouchNativeLibs()
        {
            Console.WriteLine(LibCryptonote.CryptonightHashSlow(Encoding.UTF8.GetBytes("test"), 0).ToHexString());
            Console.WriteLine(LibCryptonote.CryptonightHashFast(Encoding.UTF8.GetBytes("test")).ToHexString());
            Console.WriteLine(new Blake().Digest(Encoding.UTF8.GetBytes("test"), 0).ToHexString());
        }

        [DllImport("kernel32.dll", SetLastError = true)]
        private static extern IntPtr LoadLibraryEx(string lpFileName, IntPtr hReservedNull, uint dwFlags);

        private static readonly string[] NativeLibs =
        {
            "libmultihash.dll",
            "libcryptonote.dll"
        };

        /// <summary>
        /// work-around for libmultihash.dll not being found when running in dev-environment
        /// </summary>
        public static void PreloadNativeLibs()
        {
            if (!RuntimeInformation.IsOSPlatform(OSPlatform.Windows))
            {
                Console.WriteLine($"{nameof(PreloadNativeLibs)} only operates on Windows");
                return;
            }

            // load it
            var runtime = Environment.Is64BitProcess ? "win-x64" : "win-86";
            var appRoot = Path.GetDirectoryName(Assembly.GetExecutingAssembly().Location);

            foreach (var nativeLib in NativeLibs)
            {
                var path = Path.Combine(appRoot, "runtimes", runtime, "native", nativeLib);
                var result = LoadLibraryEx(path, IntPtr.Zero, 0);

                if (result == IntPtr.Zero)
                    Console.WriteLine($"Unable to load {path}");
            }
        }
    }
}
<|MERGE_RESOLUTION|>--- conflicted
+++ resolved
@@ -1,749 +1,731 @@
-﻿/*
-Copyright 2017 Coin Foundry (coinfoundry.org)
-Authors: Oliver Weichhold (oliver@weichhold.com)
-
-Permission is hereby granted, free of charge, to any person obtaining a copy of this software and
-associated documentation files (the "Software"), to deal in the Software without restriction,
-including without limitation the rights to use, copy, modify, merge, publish, distribute, sublicense,
-and/or sell copies of the Software, and to permit persons to whom the Software is furnished to do so,
-subject to the following conditions:
-
-The above copyright notice and this permission notice shall be included in all copies or substantial
-portions of the Software.
-
-THE SOFTWARE IS PROVIDED "AS IS", WITHOUT WARRANTY OF ANY KIND, EXPRESS OR IMPLIED, INCLUDING BUT NOT
-LIMITED TO THE WARRANTIES OF MERCHANTABILITY, FITNESS FOR A PARTICULAR PURPOSE AND NONINFRINGEMENT.
-IN NO EVENT SHALL THE AUTHORS OR COPYRIGHT HOLDERS BE LIABLE FOR ANY CLAIM, DAMAGES OR OTHER LIABILITY,
-WHETHER IN AN ACTION OF CONTRACT, TORT OR OTHERWISE, ARISING FROM, OUT OF OR IN CONNECTION WITH THE
-SOFTWARE OR THE USE OR OTHER DEALINGS IN THE SOFTWARE.
-*/
-
-using System;
-using System.Collections.Generic;
-using System.Diagnostics;
-using System.IO;
-using System.Linq;
-using System.Reactive;
-using System.Reactive.Linq;
-using System.Reactive.Threading.Tasks;
-using System.Reflection;
-using System.Runtime.InteropServices;
-using System.Text;
-using System.Text.RegularExpressions;
-using System.Threading;
-using System.Threading.Tasks;
-using Autofac;
-using Autofac.Features.Metadata;
-using AutoMapper;
-using FluentValidation;
-using Microsoft.Extensions.CommandLineUtils;
-using MiningCore.Api;
-using MiningCore.Api.Responses;
-using MiningCore.Configuration;
-using MiningCore.Crypto.Hashing.Algorithms;
-using MiningCore.Crypto.Hashing.Equihash;
-using MiningCore.Extensions;
-using MiningCore.Mining;
-using MiningCore.Native;
-using MiningCore.Notifications;
-using MiningCore.Payments;
-using MiningCore.Persistence.Dummy;
-using MiningCore.Persistence.Postgres;
-using MiningCore.Persistence.Postgres.Repositories;
-using MiningCore.Util;
-using Newtonsoft.Json;
-using Newtonsoft.Json.Serialization;
-using NLog;
-using NLog.Conditions;
-using NLog.Config;
-using NLog.Layouts;
-using NLog.Targets;
-using JsonSerializer = Newtonsoft.Json.JsonSerializer;
-
-namespace MiningCore
-{
-    public class Program
-    {
-        private static readonly CancellationTokenSource cts = new CancellationTokenSource();
-        private static ILogger logger;
-        private static IContainer container;
-        private static CommandOption dumpConfigOption;
-        private static CommandOption shareRecoveryOption;
-        private static ShareRecorder shareRecorder;
-        private static ShareRelay shareRelay;
-        private static ShareReceiver shareReceiver;
-        private static PayoutManager payoutManager;
-        private static StatsRecorder statsRecorder;
-        private static ClusterConfig clusterConfig;
-        private static ApiServer apiServer;
-        private static NotificationService notificationService;
-        private static readonly Dictionary<string, IMiningPool> pools = new Dictionary<string, IMiningPool>();
-
-        public static AdminGcStats gcStats = new AdminGcStats();
-
-        private static readonly Regex regexJsonTypeConversionError =
-            new Regex("\"([^\"]+)\"[^\']+\'([^\']+)\'.+\\s(\\d+),.+\\s(\\d+)", RegexOptions.Compiled);
-
-        public static void Main(string[] args)
-        {
-            try
-            {
-                AppDomain.CurrentDomain.UnhandledException += OnAppDomainUnhandledException;
-                AppDomain.CurrentDomain.ProcessExit += OnProcessExit;
-                Console.CancelKeyPress += OnCancelKeyPress;
-#if DEBUG
-                PreloadNativeLibs();
-#endif
-                //TouchNativeLibs();
-                if (!HandleCommandLineOptions(args, out var configFile))
-                    return;
-
-                Logo();
-                clusterConfig = ReadConfig(configFile);
-
-                if (dumpConfigOption.HasValue())
-                {
-                    DumpParsedConfig(clusterConfig);
-                    return;
-                }
-
-                ValidateConfig();
-                Bootstrap();
-                LogRuntimeInfo();
-
-                if (!shareRecoveryOption.HasValue())
-                {
-                    if(!cts.IsCancellationRequested)
-                        Start().Wait(cts.Token);
-                }
-
-                else
-                    RecoverShares(shareRecoveryOption.Value());
-            }
-
-            catch (PoolStartupAbortException ex)
-            {
-                if (!string.IsNullOrEmpty(ex.Message))
-                    Console.WriteLine(ex.Message);
-
-                Console.WriteLine("\nCluster cannot start. Good Bye!");
-            }
-
-            catch (JsonException)
-            {
-                // ignored
-            }
-
-            catch (IOException)
-            {
-                // ignored
-            }
-
-            catch (AggregateException ex)
-            {
-                if (!(ex.InnerExceptions.First() is PoolStartupAbortException))
-                    Console.WriteLine(ex);
-
-                Console.WriteLine("Cluster cannot start. Good Bye!");
-            }
-
-            catch (OperationCanceledException)
-            {
-                // Ctrl+C
-            }
-
-            catch (Exception ex)
-            {
-                Console.WriteLine(ex);
-
-                Console.WriteLine("Cluster cannot start. Good Bye!");
-            }
-
-            Shutdown();
-<<<<<<< HEAD
-            Process.GetCurrentProcess().CloseMainWindow();
-            Process.GetCurrentProcess().Close();
-=======
-
-            Process.GetCurrentProcess().Kill();
->>>>>>> 1801e342
-        }
-
-        private static void LogRuntimeInfo()
-        {
-            logger.Info(() => $"{RuntimeInformation.FrameworkDescription.Trim()} on {RuntimeInformation.OSDescription.Trim()} [{RuntimeInformation.ProcessArchitecture}]");
-        }
-
-        private static void ValidateConfig()
-        {
-            // set some defaults
-            foreach (var config in clusterConfig.Pools)
-            {
-                if (!config.EnableInternalStratum.HasValue)
-                    config.EnableInternalStratum = config.ExternalStratums == null || config.ExternalStratums.Length == 0;
-            }
-
-            try
-            {
-                clusterConfig.Validate();
-            }
-
-            catch (ValidationException ex)
-            {
-                Console.WriteLine($"Configuration is not valid:\n\n{string.Join("\n", ex.Errors.Select(x => "=> " + x.ErrorMessage))}");
-                throw new PoolStartupAbortException(string.Empty);
-            }
-        }
-
-        private static void DumpParsedConfig(ClusterConfig config)
-        {
-            Console.WriteLine("\nCurrent configuration as parsed from config file:");
-
-            Console.WriteLine(JsonConvert.SerializeObject(config, new JsonSerializerSettings
-            {
-                ContractResolver = new CamelCasePropertyNamesContractResolver(),
-                Formatting = Formatting.Indented
-            }));
-        }
-
-        private static bool HandleCommandLineOptions(string[] args, out string configFile)
-        {
-            configFile = null;
-
-            var app = new CommandLineApplication(false)
-            {
-                FullName = "MiningCore - Pool Mining Engine",
-                ShortVersionGetter = () => $"v{Assembly.GetEntryAssembly().GetName().Version}",
-                LongVersionGetter = () => $"v{Assembly.GetEntryAssembly().GetName().Version}"
-            };
-
-            var versionOption = app.Option("-v|--version", "Version Information", CommandOptionType.NoValue);
-            var configFileOption = app.Option("-c|--config <configfile>", "Configuration File",
-                CommandOptionType.SingleValue);
-            dumpConfigOption = app.Option("-dc|--dumpconfig",
-                "Dump the configuration (useful for trouble-shooting typos in the config file)",
-                CommandOptionType.NoValue);
-            shareRecoveryOption = app.Option("-rs", "Import lost shares using existing recovery file",
-                CommandOptionType.SingleValue);
-            app.HelpOption("-? | -h | --help");
-
-            app.Execute(args);
-
-            if (versionOption.HasValue())
-            {
-                app.ShowVersion();
-                return false;
-            }
-
-            if (!configFileOption.HasValue())
-            {
-                app.ShowHelp();
-                return false;
-            }
-
-            configFile = configFileOption.Value();
-
-            return true;
-        }
-
-        private static void Bootstrap()
-        {
-            // Service collection
-            var builder = new ContainerBuilder();
-
-            builder.RegisterAssemblyModules(typeof(AutofacModule).GetTypeInfo().Assembly);
-            builder.RegisterInstance(clusterConfig);
-
-            // AutoMapper
-            var amConf = new MapperConfiguration(cfg => { cfg.AddProfile(new AutoMapperProfile()); });
-            builder.Register((ctx, parms) => amConf.CreateMapper());
-
-            ConfigurePersistence(builder);
-            container = builder.Build();
-            ConfigureLogging();
-            ConfigureMisc();
-            ValidateRuntimeEnvironment();
-            MonitorGc();
-        }
-
-        private static ClusterConfig ReadConfig(string file)
-        {
-            try
-            {
-                Console.WriteLine($"Using configuration file {file}\n");
-
-                var serializer = JsonSerializer.Create(new JsonSerializerSettings
-                {
-                    ContractResolver = new CamelCasePropertyNamesContractResolver()
-                });
-
-                using (var reader = new StreamReader(file, Encoding.UTF8))
-                {
-                    using (var jsonReader = new JsonTextReader(reader))
-                    {
-                        return serializer.Deserialize<ClusterConfig>(jsonReader);
-                    }
-                }
-            }
-
-            catch (JsonSerializationException ex)
-            {
-                HumanizeJsonParseException(ex);
-                throw;
-            }
-
-            catch (JsonException ex)
-            {
-                Console.WriteLine($"Error: {ex.Message}");
-                throw;
-            }
-
-            catch (IOException ex)
-            {
-                Console.WriteLine($"Error: {ex.Message}");
-                throw;
-            }
-        }
-
-        private static void HumanizeJsonParseException(JsonSerializationException ex)
-        {
-            var m = regexJsonTypeConversionError.Match(ex.Message);
-
-            if (m.Success)
-            {
-                var value = m.Groups[1].Value;
-                var type = Type.GetType(m.Groups[2].Value);
-                var line = m.Groups[3].Value;
-                var col = m.Groups[4].Value;
-
-                if (type == typeof(CoinType))
-                    Console.WriteLine($"Error: Coin '{value}' is not (yet) supported (line {line}, column {col})");
-                else if (type == typeof(PayoutScheme))
-                    Console.WriteLine(
-                        $"Error: Payout scheme '{value}' is not (yet) supported (line {line}, column {col})");
-            }
-
-            else
-            {
-                Console.WriteLine($"Error: {ex.Message}");
-            }
-        }
-
-        private static void ValidateRuntimeEnvironment()
-        {
-            // root check
-            if (!RuntimeInformation.IsOSPlatform(OSPlatform.Windows) && Environment.UserName == "root")
-                logger.Warn(() => "Running as root is discouraged!");
-        }
-
-        private static void MonitorGc()
-        {
-            var thread = new Thread(() =>
-            {
-                var sw = new Stopwatch();
-
-                while (true)
-                {
-                    var s = GC.WaitForFullGCApproach();
-                    if (s == GCNotificationStatus.Succeeded)
-                    {
-                        logger.Info(() => "FullGC soon");
-                        sw.Start();
-                    }
-
-                    s = GC.WaitForFullGCComplete();
-
-                    if (s == GCNotificationStatus.Succeeded)
-                    {
-                        logger.Info(() => "FullGC completed");
-
-                        sw.Stop();
-
-                        if (sw.Elapsed.TotalSeconds > gcStats.MaxFullGcDuration)
-                            gcStats.MaxFullGcDuration = sw.Elapsed.TotalSeconds;
-
-                        sw.Reset();
-                    }
-                }
-            });
-
-            GC.RegisterForFullGCNotification(1, 1);
-            thread.Start();
-        }
-
-        private static void Logo()
-        {
-            Console.WriteLine($@"
- ███╗   ███╗██╗███╗   ██╗██╗███╗   ██╗ ██████╗  ██████╗ ██████╗ ██████╗ ███████╗
- ████╗ ████║██║████╗  ██║██║████╗  ██║██╔════╝ ██╔════╝██╔═══██╗██╔══██╗██╔════╝
- ██╔████╔██║██║██╔██╗ ██║██║██╔██╗ ██║██║  ███╗██║     ██║   ██║██████╔╝█████╗
- ██║╚██╔╝██║██║██║╚██╗██║██║██║╚██╗██║██║   ██║██║     ██║   ██║██╔══██╗██╔══╝
- ██║ ╚═╝ ██║██║██║ ╚████║██║██║ ╚████║╚██████╔╝╚██████╗╚██████╔╝██║  ██║███████╗
-");
-            Console.WriteLine($" https://github.com/coinfoundry/miningcore\n");
-            Console.WriteLine($" Please contribute to the development of the project by donating:\n");
-            Console.WriteLine($" BTC  - 17QnVor1B6oK1rWnVVBrdX9gFzVkZZbhDm");
-            Console.WriteLine($" LTC  - LTK6CWastkmBzGxgQhTTtCUjkjDA14kxzC");
-            Console.WriteLine($" DASH - XqpBAV9QCaoLnz42uF5frSSfrJTrqHoxjp");
-            Console.WriteLine($" ZEC  - t1YHZHz2DGVMJiggD2P4fBQ2TAPgtLSUwZ7");
-            Console.WriteLine($" ZCL  - t1MFU1vD3YKgsK6Uh8hW7UTY8mKAV2xVqBr");
-            Console.WriteLine($" ETH  - 0xcb55abBfe361B12323eb952110cE33d5F28BeeE1");
-            Console.WriteLine($" ETC  - 0xF8cCE9CE143C68d3d4A7e6bf47006f21Cfcf93c0");
-            Console.WriteLine($" XMR  - 475YVJbPHPedudkhrcNp1wDcLMTGYusGPF5fqE7XjnragVLPdqbCHBdZg3dF4dN9hXMjjvGbykS6a77dTAQvGrpiQqHp2eH");
-            Console.WriteLine();
-        }
-
-        private static void ConfigureLogging()
-        {
-            var config = clusterConfig.Logging;
-            var loggingConfig = new LoggingConfiguration();
-
-            if (config != null)
-            {
-                // parse level
-                var level = !string.IsNullOrEmpty(config.Level)
-                    ? LogLevel.FromString(config.Level)
-                    : LogLevel.Info;
-
-                var layout = "[${longdate}] [${level:format=FirstCharacter:uppercase=true}] [${logger:shortName=true}] ${message} ${exception:format=ToString,StackTrace}";
-
-                if (config.EnableConsoleLog)
-                {
-                    if (config.EnableConsoleColors)
-                    {
-                        var target = new ColoredConsoleTarget("console")
-                        {
-                            Layout = layout
-                        };
-
-                        target.RowHighlightingRules.Add(new ConsoleRowHighlightingRule(
-                            ConditionParser.ParseExpression("level == LogLevel.Trace"),
-                            ConsoleOutputColor.DarkMagenta, ConsoleOutputColor.NoChange));
-
-                        target.RowHighlightingRules.Add(new ConsoleRowHighlightingRule(
-                            ConditionParser.ParseExpression("level == LogLevel.Debug"),
-                            ConsoleOutputColor.Gray, ConsoleOutputColor.NoChange));
-
-                        target.RowHighlightingRules.Add(new ConsoleRowHighlightingRule(
-                            ConditionParser.ParseExpression("level == LogLevel.Info"),
-                            ConsoleOutputColor.White, ConsoleOutputColor.NoChange));
-
-                        target.RowHighlightingRules.Add(new ConsoleRowHighlightingRule(
-                            ConditionParser.ParseExpression("level == LogLevel.Warn"),
-                            ConsoleOutputColor.Yellow, ConsoleOutputColor.NoChange));
-
-                        target.RowHighlightingRules.Add(new ConsoleRowHighlightingRule(
-                            ConditionParser.ParseExpression("level == LogLevel.Error"),
-                            ConsoleOutputColor.Red, ConsoleOutputColor.NoChange));
-
-                        target.RowHighlightingRules.Add(new ConsoleRowHighlightingRule(
-                            ConditionParser.ParseExpression("level == LogLevel.Fatal"),
-                            ConsoleOutputColor.DarkRed, ConsoleOutputColor.White));
-
-                        loggingConfig.AddTarget(target);
-                        loggingConfig.AddRule(level, LogLevel.Fatal, target);
-                    }
-
-                    else
-                    {
-                        var target = new ConsoleTarget("console")
-                        {
-                            Layout = layout
-                        };
-
-                        loggingConfig.AddTarget(target);
-                        loggingConfig.AddRule(level, LogLevel.Fatal, target);
-                    }
-                }
-
-                if (!string.IsNullOrEmpty(config.LogFile))
-                {
-                    var target = new FileTarget("file")
-                    {
-                        FileName = GetLogPath(config, config.LogFile),
-                        FileNameKind = FilePathKind.Unknown,
-                        Layout = layout
-                    };
-
-                    loggingConfig.AddTarget(target);
-                    loggingConfig.AddRule(level, LogLevel.Fatal, target);
-                }
-
-                if (config.PerPoolLogFile)
-                {
-                    foreach (var poolConfig in clusterConfig.Pools)
-                    {
-                        var target = new FileTarget(poolConfig.Id)
-                        {
-                            FileName = GetLogPath(config, poolConfig.Id + ".log"),
-                            FileNameKind = FilePathKind.Unknown,
-                            Layout = layout
-                        };
-
-                        loggingConfig.AddTarget(target);
-                        loggingConfig.AddRule(level, LogLevel.Fatal, target, poolConfig.Id);
-                    }
-                }
-            }
-
-            LogManager.Configuration = loggingConfig;
-
-            logger = LogManager.GetCurrentClassLogger();
-        }
-
-        private static Layout GetLogPath(ClusterLoggingConfig config, string name)
-        {
-            if (string.IsNullOrEmpty(config.LogBaseDirectory))
-                return name;
-
-            return Path.Combine(config.LogBaseDirectory, name);
-        }
-
-        private static void ConfigureMisc()
-        {
-            // Configure Equihash
-            if (clusterConfig.EquihashMaxThreads.HasValue)
-                EquihashSolverBase.MaxThreads = clusterConfig.EquihashMaxThreads.Value;
-        }
-
-        private static void ConfigurePersistence(ContainerBuilder builder)
-        {
-            if (clusterConfig.Persistence == null &&
-                clusterConfig.PaymentProcessing?.Enabled == true &&
-                clusterConfig.ShareRelay == null)
-                logger.ThrowLogPoolStartupException("Persistence is not configured!");
-
-            if (clusterConfig.Persistence?.Postgres != null)
-                ConfigurePostgres(clusterConfig.Persistence.Postgres, builder);
-            else
-                ConfigureDummyPersistence(builder);
-        }
-
-        private static void ConfigurePostgres(DatabaseConfig pgConfig, ContainerBuilder builder)
-        {
-            // validate config
-            if (string.IsNullOrEmpty(pgConfig.Host))
-                logger.ThrowLogPoolStartupException("Postgres configuration: invalid or missing 'host'");
-
-            if (pgConfig.Port == 0)
-                logger.ThrowLogPoolStartupException("Postgres configuration: invalid or missing 'port'");
-
-            if (string.IsNullOrEmpty(pgConfig.Database))
-                logger.ThrowLogPoolStartupException("Postgres configuration: invalid or missing 'database'");
-
-            if (string.IsNullOrEmpty(pgConfig.User))
-                logger.ThrowLogPoolStartupException("Postgres configuration: invalid or missing 'user'");
-
-            // build connection string
-            var connectionString = $"Server={pgConfig.Host};Port={pgConfig.Port};Database={pgConfig.Database};User Id={pgConfig.User};Password={pgConfig.Password};CommandTimeout=900;";
-
-            // register connection factory
-            builder.RegisterInstance(new PgConnectionFactory(connectionString))
-                .AsImplementedInterfaces();
-
-            // register repositories
-            builder.RegisterAssemblyTypes(Assembly.GetExecutingAssembly())
-                .Where(t =>
-                    t.Namespace.StartsWith(typeof(ShareRepository).Namespace))
-                .AsImplementedInterfaces()
-                .SingleInstance();
-        }
-
-        private static void ConfigureDummyPersistence(ContainerBuilder builder)
-        {
-            // register connection factory
-            builder.RegisterInstance(new DummyConnectionFactory(string.Empty))
-                .AsImplementedInterfaces();
-
-            // register repositories
-            builder.RegisterAssemblyTypes(Assembly.GetExecutingAssembly())
-                .Where(t =>
-                    t.Namespace.StartsWith(typeof(ShareRepository).Namespace))
-                .AsImplementedInterfaces()
-                .SingleInstance();
-        }
-
-        private static async Task Start()
-        {
-            notificationService = container.Resolve<NotificationService>();
-
-            if (clusterConfig.ShareRelay == null)
-            {
-                // start share recorder
-                shareRecorder = container.Resolve<ShareRecorder>();
-                shareRecorder.Start(clusterConfig);
-
-                // start share receiver (for external shares)
-                shareReceiver = container.Resolve<ShareReceiver>();
-                shareReceiver.Start(clusterConfig);
-            }
-
-            else
-            {
-                // start share relay
-                shareRelay = container.Resolve<ShareRelay>();
-                shareRelay.Start(clusterConfig);
-            }
-
-            // start API
-            if (clusterConfig.Api == null || clusterConfig.Api.Enabled)
-            {
-                apiServer = container.Resolve<ApiServer>();
-                apiServer.Start(clusterConfig);
-            }
-
-            // start payment processor
-            if (clusterConfig.PaymentProcessing?.Enabled == true &&
-                clusterConfig.Pools.Any(x => x.PaymentProcessing?.Enabled == true))
-            {
-                payoutManager = container.Resolve<PayoutManager>();
-                payoutManager.Configure(clusterConfig);
-
-                payoutManager.Start();
-            }
-
-            else
-                logger.Info("Payment processing is not enabled");
-
-            if (clusterConfig.ShareRelay == null)
-            {
-                // start pool stats updater
-                statsRecorder = container.Resolve<StatsRecorder>();
-                statsRecorder.Configure(clusterConfig);
-                statsRecorder.Start();
-            }
-
-            // start pools
-            await Task.WhenAll(clusterConfig.Pools.Where(x => x.Enabled).Select(async poolConfig =>
-            {
-                // resolve pool implementation
-                var poolImpl = container.Resolve<IEnumerable<Meta<Lazy<IMiningPool, CoinMetadataAttribute>>>>()
-                    .First(x => x.Value.Metadata.SupportedCoins.Contains(poolConfig.Coin.Type)).Value;
-
-                // create and configure
-                var pool = poolImpl.Value;
-                pool.Configure(poolConfig, clusterConfig);
-                pools[poolConfig.Id] = pool;
-
-                // pre-start attachments
-                shareReceiver?.AttachPool(pool);
-                statsRecorder?.AttachPool(pool);
-
-                await pool.StartAsync(cts.Token);
-            }));
-
-            // keep running
-            await Observable.Never<Unit>().ToTask(cts.Token);
-        }
-
-        private static void RecoverShares(string recoveryFilename)
-        {
-            shareRecorder = container.Resolve<ShareRecorder>();
-            shareRecorder.RecoverShares(clusterConfig, recoveryFilename);
-        }
-
-        private static void OnAppDomainUnhandledException(object sender, UnhandledExceptionEventArgs e)
-        {
-            if (logger != null)
-            {
-                logger.Error(e.ExceptionObject);
-                LogManager.Flush(TimeSpan.Zero);
-            }
-
-            Console.WriteLine("** AppDomain unhandled exception: {0}", e.ExceptionObject);
-        }
-
-        private static void OnCancelKeyPress(object sender, ConsoleCancelEventArgs e)
-        {
-            logger?.Info(() => "SIGINT received. Exiting.");
-            Console.WriteLine("SIGINT received. Exiting.");
-<<<<<<< HEAD
-
-            try
-            {
-                cts?.Cancel();
-            }
-            catch { }
-
-=======
-
-            try
-            {
-                cts?.Cancel();
-            }
-            catch { }
-
->>>>>>> 1801e342
-            e.Cancel = true;
-        }
-
-        private static void OnProcessExit(object sender, EventArgs e)
-        {
-            logger?.Info(() => "SIGTERM received. Exiting.");
-            Console.WriteLine("SIGTERM received. Exiting.");
-
-            try
-            {
-                cts?.Cancel();
-            }
-            catch { }
-        }
-
-        private static void Shutdown()
-        {
-            logger.Info(() => "Shutdown ...");
-            Console.WriteLine("Shutdown...");
-
-<<<<<<< HEAD
-=======
-            foreach (var pool in pools.Values)
-                pool.Stop();
-
->>>>>>> 1801e342
-            shareRelay?.Stop();
-            shareRecorder?.Stop();
-            statsRecorder?.Stop();
-        }
-
-        private static void TouchNativeLibs()
-        {
-            Console.WriteLine(LibCryptonote.CryptonightHashSlow(Encoding.UTF8.GetBytes("test"), 0).ToHexString());
-            Console.WriteLine(LibCryptonote.CryptonightHashFast(Encoding.UTF8.GetBytes("test")).ToHexString());
-            Console.WriteLine(new Blake().Digest(Encoding.UTF8.GetBytes("test"), 0).ToHexString());
-        }
-
-        [DllImport("kernel32.dll", SetLastError = true)]
-        private static extern IntPtr LoadLibraryEx(string lpFileName, IntPtr hReservedNull, uint dwFlags);
-
-        private static readonly string[] NativeLibs =
-        {
-            "libmultihash.dll",
-            "libcryptonote.dll"
-        };
-
-        /// <summary>
-        /// work-around for libmultihash.dll not being found when running in dev-environment
-        /// </summary>
-        public static void PreloadNativeLibs()
-        {
-            if (!RuntimeInformation.IsOSPlatform(OSPlatform.Windows))
-            {
-                Console.WriteLine($"{nameof(PreloadNativeLibs)} only operates on Windows");
-                return;
-            }
-
-            // load it
-            var runtime = Environment.Is64BitProcess ? "win-x64" : "win-86";
-            var appRoot = Path.GetDirectoryName(Assembly.GetExecutingAssembly().Location);
-
-            foreach (var nativeLib in NativeLibs)
-            {
-                var path = Path.Combine(appRoot, "runtimes", runtime, "native", nativeLib);
-                var result = LoadLibraryEx(path, IntPtr.Zero, 0);
-
-                if (result == IntPtr.Zero)
-                    Console.WriteLine($"Unable to load {path}");
-            }
-        }
-    }
-}
+﻿/*
+Copyright 2017 Coin Foundry (coinfoundry.org)
+Authors: Oliver Weichhold (oliver@weichhold.com)
+
+Permission is hereby granted, free of charge, to any person obtaining a copy of this software and
+associated documentation files (the "Software"), to deal in the Software without restriction,
+including without limitation the rights to use, copy, modify, merge, publish, distribute, sublicense,
+and/or sell copies of the Software, and to permit persons to whom the Software is furnished to do so,
+subject to the following conditions:
+
+The above copyright notice and this permission notice shall be included in all copies or substantial
+portions of the Software.
+
+THE SOFTWARE IS PROVIDED "AS IS", WITHOUT WARRANTY OF ANY KIND, EXPRESS OR IMPLIED, INCLUDING BUT NOT
+LIMITED TO THE WARRANTIES OF MERCHANTABILITY, FITNESS FOR A PARTICULAR PURPOSE AND NONINFRINGEMENT.
+IN NO EVENT SHALL THE AUTHORS OR COPYRIGHT HOLDERS BE LIABLE FOR ANY CLAIM, DAMAGES OR OTHER LIABILITY,
+WHETHER IN AN ACTION OF CONTRACT, TORT OR OTHERWISE, ARISING FROM, OUT OF OR IN CONNECTION WITH THE
+SOFTWARE OR THE USE OR OTHER DEALINGS IN THE SOFTWARE.
+*/
+
+using System;
+using System.Collections.Generic;
+using System.Diagnostics;
+using System.IO;
+using System.Linq;
+using System.Reactive;
+using System.Reactive.Linq;
+using System.Reactive.Threading.Tasks;
+using System.Reflection;
+using System.Runtime.InteropServices;
+using System.Text;
+using System.Text.RegularExpressions;
+using System.Threading;
+using System.Threading.Tasks;
+using Autofac;
+using Autofac.Features.Metadata;
+using AutoMapper;
+using FluentValidation;
+using Microsoft.Extensions.CommandLineUtils;
+using MiningCore.Api;
+using MiningCore.Api.Responses;
+using MiningCore.Configuration;
+using MiningCore.Crypto.Hashing.Algorithms;
+using MiningCore.Crypto.Hashing.Equihash;
+using MiningCore.Extensions;
+using MiningCore.Mining;
+using MiningCore.Native;
+using MiningCore.Notifications;
+using MiningCore.Payments;
+using MiningCore.Persistence.Dummy;
+using MiningCore.Persistence.Postgres;
+using MiningCore.Persistence.Postgres.Repositories;
+using MiningCore.Util;
+using Newtonsoft.Json;
+using Newtonsoft.Json.Serialization;
+using NLog;
+using NLog.Conditions;
+using NLog.Config;
+using NLog.Layouts;
+using NLog.Targets;
+using JsonSerializer = Newtonsoft.Json.JsonSerializer;
+
+namespace MiningCore
+{
+    public class Program
+    {
+        private static readonly CancellationTokenSource cts = new CancellationTokenSource();
+        private static ILogger logger;
+        private static IContainer container;
+        private static CommandOption dumpConfigOption;
+        private static CommandOption shareRecoveryOption;
+        private static ShareRecorder shareRecorder;
+        private static ShareRelay shareRelay;
+        private static ShareReceiver shareReceiver;
+        private static PayoutManager payoutManager;
+        private static StatsRecorder statsRecorder;
+        private static ClusterConfig clusterConfig;
+        private static ApiServer apiServer;
+        private static NotificationService notificationService;
+        private static readonly Dictionary<string, IMiningPool> pools = new Dictionary<string, IMiningPool>();
+
+        public static AdminGcStats gcStats = new AdminGcStats();
+
+        private static readonly Regex regexJsonTypeConversionError =
+            new Regex("\"([^\"]+)\"[^\']+\'([^\']+)\'.+\\s(\\d+),.+\\s(\\d+)", RegexOptions.Compiled);
+
+        public static void Main(string[] args)
+        {
+            try
+            {
+                AppDomain.CurrentDomain.UnhandledException += OnAppDomainUnhandledException;
+                AppDomain.CurrentDomain.ProcessExit += OnProcessExit;
+                Console.CancelKeyPress += OnCancelKeyPress;
+#if DEBUG
+                PreloadNativeLibs();
+#endif
+                //TouchNativeLibs();
+                if (!HandleCommandLineOptions(args, out var configFile))
+                    return;
+
+                Logo();
+                clusterConfig = ReadConfig(configFile);
+
+                if (dumpConfigOption.HasValue())
+                {
+                    DumpParsedConfig(clusterConfig);
+                    return;
+                }
+
+                ValidateConfig();
+                Bootstrap();
+                LogRuntimeInfo();
+
+                if (!shareRecoveryOption.HasValue())
+                {
+                    if(!cts.IsCancellationRequested)
+                        Start().Wait(cts.Token);
+                }
+
+                else
+                    RecoverShares(shareRecoveryOption.Value());
+            }
+
+            catch (PoolStartupAbortException ex)
+            {
+                if (!string.IsNullOrEmpty(ex.Message))
+                    Console.WriteLine(ex.Message);
+
+                Console.WriteLine("\nCluster cannot start. Good Bye!");
+            }
+
+            catch (JsonException)
+            {
+                // ignored
+            }
+
+            catch (IOException)
+            {
+                // ignored
+            }
+
+            catch (AggregateException ex)
+            {
+                if (!(ex.InnerExceptions.First() is PoolStartupAbortException))
+                    Console.WriteLine(ex);
+
+                Console.WriteLine("Cluster cannot start. Good Bye!");
+            }
+
+            catch (OperationCanceledException)
+            {
+                // Ctrl+C
+            }
+
+            catch (Exception ex)
+            {
+                Console.WriteLine(ex);
+
+                Console.WriteLine("Cluster cannot start. Good Bye!");
+            }
+
+            Shutdown();
+
+            Process.GetCurrentProcess().Kill();
+        }
+
+        private static void LogRuntimeInfo()
+        {
+            logger.Info(() => $"{RuntimeInformation.FrameworkDescription.Trim()} on {RuntimeInformation.OSDescription.Trim()} [{RuntimeInformation.ProcessArchitecture}]");
+        }
+
+        private static void ValidateConfig()
+        {
+            // set some defaults
+            foreach (var config in clusterConfig.Pools)
+            {
+                if (!config.EnableInternalStratum.HasValue)
+                    config.EnableInternalStratum = config.ExternalStratums == null || config.ExternalStratums.Length == 0;
+            }
+
+            try
+            {
+                clusterConfig.Validate();
+            }
+
+            catch (ValidationException ex)
+            {
+                Console.WriteLine($"Configuration is not valid:\n\n{string.Join("\n", ex.Errors.Select(x => "=> " + x.ErrorMessage))}");
+                throw new PoolStartupAbortException(string.Empty);
+            }
+        }
+
+        private static void DumpParsedConfig(ClusterConfig config)
+        {
+            Console.WriteLine("\nCurrent configuration as parsed from config file:");
+
+            Console.WriteLine(JsonConvert.SerializeObject(config, new JsonSerializerSettings
+            {
+                ContractResolver = new CamelCasePropertyNamesContractResolver(),
+                Formatting = Formatting.Indented
+            }));
+        }
+
+        private static bool HandleCommandLineOptions(string[] args, out string configFile)
+        {
+            configFile = null;
+
+            var app = new CommandLineApplication(false)
+            {
+                FullName = "MiningCore - Pool Mining Engine",
+                ShortVersionGetter = () => $"v{Assembly.GetEntryAssembly().GetName().Version}",
+                LongVersionGetter = () => $"v{Assembly.GetEntryAssembly().GetName().Version}"
+            };
+
+            var versionOption = app.Option("-v|--version", "Version Information", CommandOptionType.NoValue);
+            var configFileOption = app.Option("-c|--config <configfile>", "Configuration File",
+                CommandOptionType.SingleValue);
+            dumpConfigOption = app.Option("-dc|--dumpconfig",
+                "Dump the configuration (useful for trouble-shooting typos in the config file)",
+                CommandOptionType.NoValue);
+            shareRecoveryOption = app.Option("-rs", "Import lost shares using existing recovery file",
+                CommandOptionType.SingleValue);
+            app.HelpOption("-? | -h | --help");
+
+            app.Execute(args);
+
+            if (versionOption.HasValue())
+            {
+                app.ShowVersion();
+                return false;
+            }
+
+            if (!configFileOption.HasValue())
+            {
+                app.ShowHelp();
+                return false;
+            }
+
+            configFile = configFileOption.Value();
+
+            return true;
+        }
+
+        private static void Bootstrap()
+        {
+            // Service collection
+            var builder = new ContainerBuilder();
+
+            builder.RegisterAssemblyModules(typeof(AutofacModule).GetTypeInfo().Assembly);
+            builder.RegisterInstance(clusterConfig);
+
+            // AutoMapper
+            var amConf = new MapperConfiguration(cfg => { cfg.AddProfile(new AutoMapperProfile()); });
+            builder.Register((ctx, parms) => amConf.CreateMapper());
+
+            ConfigurePersistence(builder);
+            container = builder.Build();
+            ConfigureLogging();
+            ConfigureMisc();
+            ValidateRuntimeEnvironment();
+            MonitorGc();
+        }
+
+        private static ClusterConfig ReadConfig(string file)
+        {
+            try
+            {
+                Console.WriteLine($"Using configuration file {file}\n");
+
+                var serializer = JsonSerializer.Create(new JsonSerializerSettings
+                {
+                    ContractResolver = new CamelCasePropertyNamesContractResolver()
+                });
+
+                using (var reader = new StreamReader(file, Encoding.UTF8))
+                {
+                    using (var jsonReader = new JsonTextReader(reader))
+                    {
+                        return serializer.Deserialize<ClusterConfig>(jsonReader);
+                    }
+                }
+            }
+
+            catch (JsonSerializationException ex)
+            {
+                HumanizeJsonParseException(ex);
+                throw;
+            }
+
+            catch (JsonException ex)
+            {
+                Console.WriteLine($"Error: {ex.Message}");
+                throw;
+            }
+
+            catch (IOException ex)
+            {
+                Console.WriteLine($"Error: {ex.Message}");
+                throw;
+            }
+        }
+
+        private static void HumanizeJsonParseException(JsonSerializationException ex)
+        {
+            var m = regexJsonTypeConversionError.Match(ex.Message);
+
+            if (m.Success)
+            {
+                var value = m.Groups[1].Value;
+                var type = Type.GetType(m.Groups[2].Value);
+                var line = m.Groups[3].Value;
+                var col = m.Groups[4].Value;
+
+                if (type == typeof(CoinType))
+                    Console.WriteLine($"Error: Coin '{value}' is not (yet) supported (line {line}, column {col})");
+                else if (type == typeof(PayoutScheme))
+                    Console.WriteLine(
+                        $"Error: Payout scheme '{value}' is not (yet) supported (line {line}, column {col})");
+            }
+
+            else
+            {
+                Console.WriteLine($"Error: {ex.Message}");
+            }
+        }
+
+        private static void ValidateRuntimeEnvironment()
+        {
+            // root check
+            if (!RuntimeInformation.IsOSPlatform(OSPlatform.Windows) && Environment.UserName == "root")
+                logger.Warn(() => "Running as root is discouraged!");
+        }
+
+        private static void MonitorGc()
+        {
+            var thread = new Thread(() =>
+            {
+                var sw = new Stopwatch();
+
+                while (true)
+                {
+                    var s = GC.WaitForFullGCApproach();
+                    if (s == GCNotificationStatus.Succeeded)
+                    {
+                        logger.Info(() => "FullGC soon");
+                        sw.Start();
+                    }
+
+                    s = GC.WaitForFullGCComplete();
+
+                    if (s == GCNotificationStatus.Succeeded)
+                    {
+                        logger.Info(() => "FullGC completed");
+
+                        sw.Stop();
+
+                        if (sw.Elapsed.TotalSeconds > gcStats.MaxFullGcDuration)
+                            gcStats.MaxFullGcDuration = sw.Elapsed.TotalSeconds;
+
+                        sw.Reset();
+                    }
+                }
+            });
+
+            GC.RegisterForFullGCNotification(1, 1);
+            thread.Start();
+        }
+
+        private static void Logo()
+        {
+            Console.WriteLine($@"
+ ███╗   ███╗██╗███╗   ██╗██╗███╗   ██╗ ██████╗  ██████╗ ██████╗ ██████╗ ███████╗
+ ████╗ ████║██║████╗  ██║██║████╗  ██║██╔════╝ ██╔════╝██╔═══██╗██╔══██╗██╔════╝
+ ██╔████╔██║██║██╔██╗ ██║██║██╔██╗ ██║██║  ███╗██║     ██║   ██║██████╔╝█████╗
+ ██║╚██╔╝██║██║██║╚██╗██║██║██║╚██╗██║██║   ██║██║     ██║   ██║██╔══██╗██╔══╝
+ ██║ ╚═╝ ██║██║██║ ╚████║██║██║ ╚████║╚██████╔╝╚██████╗╚██████╔╝██║  ██║███████╗
+");
+            Console.WriteLine($" https://github.com/coinfoundry/miningcore\n");
+            Console.WriteLine($" Please contribute to the development of the project by donating:\n");
+            Console.WriteLine($" BTC  - 17QnVor1B6oK1rWnVVBrdX9gFzVkZZbhDm");
+            Console.WriteLine($" LTC  - LTK6CWastkmBzGxgQhTTtCUjkjDA14kxzC");
+            Console.WriteLine($" DASH - XqpBAV9QCaoLnz42uF5frSSfrJTrqHoxjp");
+            Console.WriteLine($" ZEC  - t1YHZHz2DGVMJiggD2P4fBQ2TAPgtLSUwZ7");
+            Console.WriteLine($" ZCL  - t1MFU1vD3YKgsK6Uh8hW7UTY8mKAV2xVqBr");
+            Console.WriteLine($" ETH  - 0xcb55abBfe361B12323eb952110cE33d5F28BeeE1");
+            Console.WriteLine($" ETC  - 0xF8cCE9CE143C68d3d4A7e6bf47006f21Cfcf93c0");
+            Console.WriteLine($" XMR  - 475YVJbPHPedudkhrcNp1wDcLMTGYusGPF5fqE7XjnragVLPdqbCHBdZg3dF4dN9hXMjjvGbykS6a77dTAQvGrpiQqHp2eH");
+            Console.WriteLine();
+        }
+
+        private static void ConfigureLogging()
+        {
+            var config = clusterConfig.Logging;
+            var loggingConfig = new LoggingConfiguration();
+
+            if (config != null)
+            {
+                // parse level
+                var level = !string.IsNullOrEmpty(config.Level)
+                    ? LogLevel.FromString(config.Level)
+                    : LogLevel.Info;
+
+                var layout = "[${longdate}] [${level:format=FirstCharacter:uppercase=true}] [${logger:shortName=true}] ${message} ${exception:format=ToString,StackTrace}";
+
+                if (config.EnableConsoleLog)
+                {
+                    if (config.EnableConsoleColors)
+                    {
+                        var target = new ColoredConsoleTarget("console")
+                        {
+                            Layout = layout
+                        };
+
+                        target.RowHighlightingRules.Add(new ConsoleRowHighlightingRule(
+                            ConditionParser.ParseExpression("level == LogLevel.Trace"),
+                            ConsoleOutputColor.DarkMagenta, ConsoleOutputColor.NoChange));
+
+                        target.RowHighlightingRules.Add(new ConsoleRowHighlightingRule(
+                            ConditionParser.ParseExpression("level == LogLevel.Debug"),
+                            ConsoleOutputColor.Gray, ConsoleOutputColor.NoChange));
+
+                        target.RowHighlightingRules.Add(new ConsoleRowHighlightingRule(
+                            ConditionParser.ParseExpression("level == LogLevel.Info"),
+                            ConsoleOutputColor.White, ConsoleOutputColor.NoChange));
+
+                        target.RowHighlightingRules.Add(new ConsoleRowHighlightingRule(
+                            ConditionParser.ParseExpression("level == LogLevel.Warn"),
+                            ConsoleOutputColor.Yellow, ConsoleOutputColor.NoChange));
+
+                        target.RowHighlightingRules.Add(new ConsoleRowHighlightingRule(
+                            ConditionParser.ParseExpression("level == LogLevel.Error"),
+                            ConsoleOutputColor.Red, ConsoleOutputColor.NoChange));
+
+                        target.RowHighlightingRules.Add(new ConsoleRowHighlightingRule(
+                            ConditionParser.ParseExpression("level == LogLevel.Fatal"),
+                            ConsoleOutputColor.DarkRed, ConsoleOutputColor.White));
+
+                        loggingConfig.AddTarget(target);
+                        loggingConfig.AddRule(level, LogLevel.Fatal, target);
+                    }
+
+                    else
+                    {
+                        var target = new ConsoleTarget("console")
+                        {
+                            Layout = layout
+                        };
+
+                        loggingConfig.AddTarget(target);
+                        loggingConfig.AddRule(level, LogLevel.Fatal, target);
+                    }
+                }
+
+                if (!string.IsNullOrEmpty(config.LogFile))
+                {
+                    var target = new FileTarget("file")
+                    {
+                        FileName = GetLogPath(config, config.LogFile),
+                        FileNameKind = FilePathKind.Unknown,
+                        Layout = layout
+                    };
+
+                    loggingConfig.AddTarget(target);
+                    loggingConfig.AddRule(level, LogLevel.Fatal, target);
+                }
+
+                if (config.PerPoolLogFile)
+                {
+                    foreach (var poolConfig in clusterConfig.Pools)
+                    {
+                        var target = new FileTarget(poolConfig.Id)
+                        {
+                            FileName = GetLogPath(config, poolConfig.Id + ".log"),
+                            FileNameKind = FilePathKind.Unknown,
+                            Layout = layout
+                        };
+
+                        loggingConfig.AddTarget(target);
+                        loggingConfig.AddRule(level, LogLevel.Fatal, target, poolConfig.Id);
+                    }
+                }
+            }
+
+            LogManager.Configuration = loggingConfig;
+
+            logger = LogManager.GetCurrentClassLogger();
+        }
+
+        private static Layout GetLogPath(ClusterLoggingConfig config, string name)
+        {
+            if (string.IsNullOrEmpty(config.LogBaseDirectory))
+                return name;
+
+            return Path.Combine(config.LogBaseDirectory, name);
+        }
+
+        private static void ConfigureMisc()
+        {
+            // Configure Equihash
+            if (clusterConfig.EquihashMaxThreads.HasValue)
+                EquihashSolverBase.MaxThreads = clusterConfig.EquihashMaxThreads.Value;
+        }
+
+        private static void ConfigurePersistence(ContainerBuilder builder)
+        {
+            if (clusterConfig.Persistence == null &&
+                clusterConfig.PaymentProcessing?.Enabled == true &&
+                clusterConfig.ShareRelay == null)
+                logger.ThrowLogPoolStartupException("Persistence is not configured!");
+
+            if (clusterConfig.Persistence?.Postgres != null)
+                ConfigurePostgres(clusterConfig.Persistence.Postgres, builder);
+            else
+                ConfigureDummyPersistence(builder);
+        }
+
+        private static void ConfigurePostgres(DatabaseConfig pgConfig, ContainerBuilder builder)
+        {
+            // validate config
+            if (string.IsNullOrEmpty(pgConfig.Host))
+                logger.ThrowLogPoolStartupException("Postgres configuration: invalid or missing 'host'");
+
+            if (pgConfig.Port == 0)
+                logger.ThrowLogPoolStartupException("Postgres configuration: invalid or missing 'port'");
+
+            if (string.IsNullOrEmpty(pgConfig.Database))
+                logger.ThrowLogPoolStartupException("Postgres configuration: invalid or missing 'database'");
+
+            if (string.IsNullOrEmpty(pgConfig.User))
+                logger.ThrowLogPoolStartupException("Postgres configuration: invalid or missing 'user'");
+
+            // build connection string
+            var connectionString = $"Server={pgConfig.Host};Port={pgConfig.Port};Database={pgConfig.Database};User Id={pgConfig.User};Password={pgConfig.Password};CommandTimeout=900;";
+
+            // register connection factory
+            builder.RegisterInstance(new PgConnectionFactory(connectionString))
+                .AsImplementedInterfaces();
+
+            // register repositories
+            builder.RegisterAssemblyTypes(Assembly.GetExecutingAssembly())
+                .Where(t =>
+                    t.Namespace.StartsWith(typeof(ShareRepository).Namespace))
+                .AsImplementedInterfaces()
+                .SingleInstance();
+        }
+
+        private static void ConfigureDummyPersistence(ContainerBuilder builder)
+        {
+            // register connection factory
+            builder.RegisterInstance(new DummyConnectionFactory(string.Empty))
+                .AsImplementedInterfaces();
+
+            // register repositories
+            builder.RegisterAssemblyTypes(Assembly.GetExecutingAssembly())
+                .Where(t =>
+                    t.Namespace.StartsWith(typeof(ShareRepository).Namespace))
+                .AsImplementedInterfaces()
+                .SingleInstance();
+        }
+
+        private static async Task Start()
+        {
+            notificationService = container.Resolve<NotificationService>();
+
+            if (clusterConfig.ShareRelay == null)
+            {
+                // start share recorder
+                shareRecorder = container.Resolve<ShareRecorder>();
+                shareRecorder.Start(clusterConfig);
+
+                // start share receiver (for external shares)
+                shareReceiver = container.Resolve<ShareReceiver>();
+                shareReceiver.Start(clusterConfig);
+            }
+
+            else
+            {
+                // start share relay
+                shareRelay = container.Resolve<ShareRelay>();
+                shareRelay.Start(clusterConfig);
+            }
+
+            // start API
+            if (clusterConfig.Api == null || clusterConfig.Api.Enabled)
+            {
+                apiServer = container.Resolve<ApiServer>();
+                apiServer.Start(clusterConfig);
+            }
+
+            // start payment processor
+            if (clusterConfig.PaymentProcessing?.Enabled == true &&
+                clusterConfig.Pools.Any(x => x.PaymentProcessing?.Enabled == true))
+            {
+                payoutManager = container.Resolve<PayoutManager>();
+                payoutManager.Configure(clusterConfig);
+
+                payoutManager.Start();
+            }
+
+            else
+                logger.Info("Payment processing is not enabled");
+
+            if (clusterConfig.ShareRelay == null)
+            {
+                // start pool stats updater
+                statsRecorder = container.Resolve<StatsRecorder>();
+                statsRecorder.Configure(clusterConfig);
+                statsRecorder.Start();
+            }
+
+            // start pools
+            await Task.WhenAll(clusterConfig.Pools.Where(x => x.Enabled).Select(async poolConfig =>
+            {
+                // resolve pool implementation
+                var poolImpl = container.Resolve<IEnumerable<Meta<Lazy<IMiningPool, CoinMetadataAttribute>>>>()
+                    .First(x => x.Value.Metadata.SupportedCoins.Contains(poolConfig.Coin.Type)).Value;
+
+                // create and configure
+                var pool = poolImpl.Value;
+                pool.Configure(poolConfig, clusterConfig);
+                pools[poolConfig.Id] = pool;
+
+                // pre-start attachments
+                shareReceiver?.AttachPool(pool);
+                statsRecorder?.AttachPool(pool);
+
+                await pool.StartAsync(cts.Token);
+            }));
+
+            // keep running
+            await Observable.Never<Unit>().ToTask(cts.Token);
+        }
+
+        private static void RecoverShares(string recoveryFilename)
+        {
+            shareRecorder = container.Resolve<ShareRecorder>();
+            shareRecorder.RecoverShares(clusterConfig, recoveryFilename);
+        }
+
+        private static void OnAppDomainUnhandledException(object sender, UnhandledExceptionEventArgs e)
+        {
+            if (logger != null)
+            {
+                logger.Error(e.ExceptionObject);
+                LogManager.Flush(TimeSpan.Zero);
+            }
+
+            Console.WriteLine("** AppDomain unhandled exception: {0}", e.ExceptionObject);
+        }
+
+        private static void OnCancelKeyPress(object sender, ConsoleCancelEventArgs e)
+        {
+            logger?.Info(() => "SIGINT received. Exiting.");
+            Console.WriteLine("SIGINT received. Exiting.");
+
+            try
+            {
+                cts?.Cancel();
+            }
+            catch { }
+
+            e.Cancel = true;
+        }
+
+        private static void OnProcessExit(object sender, EventArgs e)
+        {
+            logger?.Info(() => "SIGTERM received. Exiting.");
+            Console.WriteLine("SIGTERM received. Exiting.");
+
+            try
+            {
+                cts?.Cancel();
+            }
+            catch { }
+        }
+
+        private static void Shutdown()
+        {
+            logger.Info(() => "Shutdown ...");
+            Console.WriteLine("Shutdown...");
+
+            foreach (var pool in pools.Values)
+                pool.Stop();
+
+            shareRelay?.Stop();
+            shareRecorder?.Stop();
+            statsRecorder?.Stop();
+        }
+
+        private static void TouchNativeLibs()
+        {
+            Console.WriteLine(LibCryptonote.CryptonightHashSlow(Encoding.UTF8.GetBytes("test"), 0).ToHexString());
+            Console.WriteLine(LibCryptonote.CryptonightHashFast(Encoding.UTF8.GetBytes("test")).ToHexString());
+            Console.WriteLine(new Blake().Digest(Encoding.UTF8.GetBytes("test"), 0).ToHexString());
+        }
+
+        [DllImport("kernel32.dll", SetLastError = true)]
+        private static extern IntPtr LoadLibraryEx(string lpFileName, IntPtr hReservedNull, uint dwFlags);
+
+        private static readonly string[] NativeLibs =
+        {
+            "libmultihash.dll",
+            "libcryptonote.dll"
+        };
+
+        /// <summary>
+        /// work-around for libmultihash.dll not being found when running in dev-environment
+        /// </summary>
+        public static void PreloadNativeLibs()
+        {
+            if (!RuntimeInformation.IsOSPlatform(OSPlatform.Windows))
+            {
+                Console.WriteLine($"{nameof(PreloadNativeLibs)} only operates on Windows");
+                return;
+            }
+
+            // load it
+            var runtime = Environment.Is64BitProcess ? "win-x64" : "win-86";
+            var appRoot = Path.GetDirectoryName(Assembly.GetExecutingAssembly().Location);
+
+            foreach (var nativeLib in NativeLibs)
+            {
+                var path = Path.Combine(appRoot, "runtimes", runtime, "native", nativeLib);
+                var result = LoadLibraryEx(path, IntPtr.Zero, 0);
+
+                if (result == IntPtr.Zero)
+                    Console.WriteLine($"Unable to load {path}");
+            }
+        }
+    }
+}