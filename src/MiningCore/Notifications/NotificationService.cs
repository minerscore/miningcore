--- conflicted
+++ resolved
@@ -1,8 +1,4 @@
-<<<<<<< HEAD
-﻿using System;
-=======
 using System;
->>>>>>> d692f5cc
 using System.Collections.Concurrent;
 using System.Collections.Generic;
 using System.Linq;
@@ -114,18 +110,11 @@
 
         //private readonly string adminPhone;
         private readonly BlockingCollection<QueuedNotification> queue;
-<<<<<<< HEAD
+
         private readonly Regex regexStripHtml = new Regex(@"<[^>]*>", RegexOptions.Compiled);
         private IDisposable queueSub;
 
-        private readonly HttpClient httpClient = new HttpClient(new HttpClientHandler
-=======
-
-        private readonly Regex regexStripHtml = new Regex(@"<[^>]*>", RegexOptions.Compiled);
-        private IDisposable queueSub;
-
         private readonly HttpClient httpClient = new HttpClient(new SocketsHttpHandler
->>>>>>> d692f5cc
         {
             AutomaticDecompression = DecompressionMethods.Deflate | DecompressionMethods.GZip
         });
@@ -159,11 +148,7 @@
             {
                 var poolConfig = !string.IsNullOrEmpty(notification.PoolId) ? poolConfigs[notification.PoolId] : null;
 
-<<<<<<< HEAD
-                switch (notification.Category)
-=======
                 switch(notification.Category)
->>>>>>> d692f5cc
                 {
                     case NotificationCategory.Admin:
                         if (clusterConfig.Notifications?.Admin?.Enabled == true)
@@ -213,11 +198,7 @@
                 }
             }
 
-<<<<<<< HEAD
-            catch (Exception ex)
-=======
             catch(Exception ex)
->>>>>>> d692f5cc
             {
                 logger.Error(ex, $"Error sending notification");
             }
@@ -233,15 +214,9 @@
             message.From.Add(new MailboxAddress(emailSenderConfig.FromName, emailSenderConfig.FromAddress));
             message.To.Add(new MailboxAddress("", recipient));
             message.Subject = subject;
-<<<<<<< HEAD
-            message.Body = new TextPart("html") {Text = body};
-
-            using (var client = new SmtpClient())
-=======
             message.Body = new TextPart("html") { Text = body };
 
             using(var client = new SmtpClient())
->>>>>>> d692f5cc
             {
                 await client.ConnectAsync(emailSenderConfig.Host, emailSenderConfig.Port, SecureSocketOptions.StartTls);
                 await client.AuthenticateAsync(emailSenderConfig.User, emailSenderConfig.Password);
@@ -271,8 +246,4 @@
             await httpClient.SendAsync(request);
         }
     }
-<<<<<<< HEAD
-}
-=======
-}
->>>>>>> d692f5cc
+}