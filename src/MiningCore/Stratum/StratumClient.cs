--- conflicted
+++ resolved
@@ -22,41 +22,21 @@
 using System.Buffers;
 using System.IO;
 using System.IO.Pipelines;
-<<<<<<< HEAD
-using System.Linq;
-using System.Net;
-using System.Reactive.Disposables;
-using System.Threading.Tasks;
-using System.Threading.Tasks.Dataflow;
-using Autofac;
-using MiningCore.Buffers;
-=======
 using System.Net;
 using System.Threading.Tasks;
->>>>>>> 431ecf58
 using MiningCore.Configuration;
 using MiningCore.JsonRpc;
 using MiningCore.Mining;
 using MiningCore.Time;
-<<<<<<< HEAD
-using NetUV.Core.Handles;
-=======
->>>>>>> 431ecf58
 using Newtonsoft.Json;
 using Newtonsoft.Json.Serialization;
 using NLog;
 using Contract = MiningCore.Contracts.Contract;
-using Pipe = System.IO.Pipelines.Pipe;
 
 namespace MiningCore.Stratum
 {
     public class StratumClient
     {
-<<<<<<< HEAD
-        public StratumClient()
-        {
-            receiveDataflowBlock = receiveBuffer;
-=======
         public StratumClient(Stream stream, IMasterClock clock, IPEndPoint endpointConfig, string connectionId)
         {
             this.stream = stream;
@@ -71,7 +51,6 @@
         public StratumClient()
         {
             // For unit testing only
->>>>>>> 431ecf58
         }
 
         private static readonly ILogger logger = LogManager.GetCurrentClassLogger();
@@ -80,26 +59,9 @@
         private const int MaxInboundRequestLength = 0x8000;
         private const int MaxOutboundRequestLength = 0x8000;
 
-<<<<<<< HEAD
-        private ConcurrentQueue<PooledArraySegment<byte>> sendQueue;
-        private Async sendQueueDrainer;
-        private IDisposable subscription;
-
-        private readonly BufferBlock<PooledArraySegment<byte>> receiveBuffer = new BufferBlock<PooledArraySegment<byte>>(new DataflowBlockOptions
-        {
-            BoundedCapacity = 64,
-            EnsureOrdered = true
-        });
-
-        private readonly IDataflowBlock receiveDataflowBlock;
-
-        private readonly Pipe receivePipe = new Pipe(new PipeOptions(pauseWriterThreshold: MaxInboundRequestLength * 2));
-
-=======
         private readonly Stream stream;
         private readonly Pipe receivePipe;
 
->>>>>>> 431ecf58
         private bool isAlive = true;
         private WorkerContextBase context;
         private bool expectingProxyHeader = false;
@@ -111,31 +73,13 @@
 
         #region API-Surface
 
-<<<<<<< HEAD
-        public void Init(Loop loop, Tcp tcp, IComponentContext ctx, IMasterClock clock,
-            (IPEndPoint IPEndPoint, TcpProxyProtocolConfig ProxyProtocol) endpointConfig, string connectionId,
-            Func<StratumClient, JsonRpcRequest, Task> onRequestAsync, 
-            Action<StratumClient> onCompleted, 
-            Action<StratumClient, Exception> onError)
-=======
         public void Run((IPEndPoint IPEndPoint, PoolEndpoint PoolEndpoint) endpointConfig,
             IPEndPoint remotEndPoint,
             Func<StratumClient, JsonRpcRequest, Task> onNext, Action<StratumClient> onCompleted, Action<StratumClient, Exception> onError)
->>>>>>> 431ecf58
         {
             PoolEndpoint = endpointConfig.IPEndPoint;
             RemoteEndpoint = remotEndPoint;
 
-<<<<<<< HEAD
-            expectingProxyHeader = endpointConfig.ProxyProtocol?.Enable == true;
-
-            // initialize send queue
-            sendQueue = new ConcurrentQueue<PooledArraySegment<byte>>();
-            sendQueueDrainer = loop.CreateAsync(DrainSendQueue);
-            sendQueueDrainer.UserToken = tcp;
-
-            Receive(tcp, clock, loop, endpointConfig, onRequestAsync, onCompleted, onError);
-=======
             expectingProxyHeader = endpointConfig.PoolEndpoint.TcpProxyProtocol?.Enable == true;
 
             Task.Run(async () =>
@@ -165,7 +109,6 @@
                     onError(this, ex);
                 }
             });
->>>>>>> 431ecf58
         }
 
         public string ConnectionId { get; }
@@ -258,67 +201,24 @@
                     serializer.Serialize(writer, payload);
                     writer.Flush();
 
-<<<<<<< HEAD
-        public T Deserialize<T>(string json)
-        {
-            using (var jreader = new JsonTextReader(new StringReader(json)))
-            {
-                return serializer.Deserialize<T>(jreader);
-=======
                     // append newline
                     stream.WriteByte(0xa);
                 }
 
                 return stream.ToArray();
->>>>>>> 431ecf58
-            }
-        }
+            }
+        }
+
+        public T Deserialize<T>(string json)
+        {
+            using(var jreader = new JsonTextReader(new StringReader(json)))
+            {
+                return serializer.Deserialize<T>(jreader);
+            }
+        }
+
         #endregion // API-Surface
 
-<<<<<<< HEAD
-        private void Receive(Tcp tcp, IMasterClock clock, Loop loop, 
-            (IPEndPoint IPEndPoint, TcpProxyProtocolConfig ProxyProtocol) endpointConfig,
-            Func<StratumClient, JsonRpcRequest, Task> onRequestAsync,
-            Action<StratumClient> onCompleted,
-            Action<StratumClient, Exception> onError)
-        {
-            // cleanup preparation
-            var sub = Disposable.Create(() =>
-            {
-                if (tcp.IsValid)
-                {
-                    logger.Debug(() => $"[{ConnectionId}] Last subscriber disconnected from receiver stream");
-
-                    isAlive = false;
-                    tcp.Shutdown();
-                }
-            });
-=======
-        public T Deserialize<T>(string json)
-        {
-            using(var jreader = new JsonTextReader(new StringReader(json)))
-            {
-                return serializer.Deserialize<T>(jreader);
-            }
-        }
->>>>>>> 431ecf58
-
-            // ensure subscription is disposed on loop thread
-            var disposer = loop.CreateAsync((handle) =>
-            {
-                sub.Dispose();
-
-                handle.Dispose();
-            });
-
-            subscription = Disposable.Create(() => { disposer.Send(); });
-
-<<<<<<< HEAD
-            tcp.OnRead((handle, buffer) =>
-            {
-                if (buffer.Count == 0 || !isAlive)
-                    return;
-=======
         private async Task FillReceivePipeAsync()
         {
             while(true)
@@ -330,74 +230,17 @@
                     var cb = await stream.ReadAsync(memory);
                     if (cb == 0)
                         break; // EOF
->>>>>>> 431ecf58
-
-                // Copy buffer
-                var segment = new PooledArraySegment<byte>(buffer.Count);
-                buffer.ReadBytes(segment.Array, buffer.Count);
-
-<<<<<<< HEAD
-                // Forward
-                LastReceive = clock.Now;
-                receiveBuffer.Post(segment);
-            }, (handle, ex) =>
-            {
-                // onError
-                receiveDataflowBlock.Fault(ex);
-            }, handle =>
-            {
-                // release handles
-                sendQueueDrainer.UserToken = null;
-                sendQueueDrainer.Dispose();
-
-                handle.CloseHandle();
-
-                receiveBuffer.Complete();
-            });
-
-            Task.Run(async () =>
-            {
-                try
-                {
-                    await Task.WhenAll(
-                        FillReceivePipeAsync(),
-                        ProcessReceivePipeAsync(endpointConfig.ProxyProtocol, onRequestAsync));
-
-                    isAlive = false;
-                    onCompleted(this);
-                }
-
-                catch (Exception ex)
-                {
-                    isAlive = false;
-                    onError(this, ex);
-                }
-            });
-        }
-
-        private async Task FillReceivePipeAsync()
-        {
-            while (true)
-            {
-                try
-                {
-                    using (var segment = await receiveBuffer.ReceiveAsync())
-                    {
-                        await receivePipe.Writer.WriteAsync(segment.ToArray());
-                        await receivePipe.Writer.FlushAsync();
-                    }
-                }
-
-                catch (Exception)
+
+                    LastReceive = clock.Now;
+
+                    receivePipe.Writer.Advance(cb);
+                }
+
+                catch(Exception)
                 {
                     // Ensure that ProcessPipeAsync completes as well
                     receivePipe.Writer.Complete();
 
-                    // Unwrap real cause
-                    if (receiveDataflowBlock.Completion.IsFaulted)
-                        throw receiveDataflowBlock.Completion.Exception.InnerException;
-
-                    // rethrow if cause could not be determined
                     throw;
                 }
 
@@ -410,9 +253,10 @@
             receivePipe.Writer.Complete();
         }
 
-        private async Task ProcessReceivePipeAsync(TcpProxyProtocolConfig proxyProtocol, Func<StratumClient, JsonRpcRequest, Task> onNext)
-        {
-            while (true)
+        private async Task ProcessReceivePipeAsync(TcpProxyProtocolConfig proxyProtocol,
+            Func<StratumClient, JsonRpcRequest, Task> onNext)
+        {
+            while(true)
             {
                 var result = await receivePipe.Reader.ReadAsync();
 
@@ -428,22 +272,22 @@
                 do
                 {
                     // Look for a EOL in the buffer
-                    position = buffer.PositionOf((byte)'\n');
+                    position = buffer.PositionOf((byte) '\n');
 
                     if (position != null)
                     {
                         var slice = buffer.Slice(0, position.Value);
-                        var line = StratumConstants.Encoding.GetString(slice.ToArray()).Trim();
+                        var line = StratumConstants.Encoding.GetString(slice.ToArray());
 
                         logger.Trace(() => $"[{ConnectionId}] Received data: {line}");
 
-                        if(!expectingProxyHeader || !HandleProxyHeader(line, proxyProtocol))
+                        if (!expectingProxyHeader || !HandleProxyHeader(line, proxyProtocol))
                             await ProcessRequestAsync(onNext, line);
 
                         // Skip the line + the \n character (basically position)
                         buffer = buffer.Slice(buffer.GetPosition(1, position.Value));
                     }
-                } while (position != null);
+                } while(position != null);
 
                 receivePipe.Reader.AdvanceTo(buffer.Start, buffer.End);
 
@@ -475,11 +319,11 @@
 
             if (line.StartsWith("PROXY "))
             {
-                var proxyAddresses = proxyProtocol.ProxyAddresses?.Select(x => IPAddress.Parse(x)).ToArray();
-                if (proxyAddresses == null || !proxyAddresses.Any())
-                    proxyAddresses = new[] { IPAddress.Loopback };
-
-                if (proxyAddresses.Any(x => x.Equals(peerAddress)))
+                //var proxyAddresses = proxyProtocol.ProxyAddresses?.Select(x => IPAddress.Parse(x)).ToArray();
+                //if (proxyAddresses == null || !proxyAddresses.Any())
+                //    proxyAddresses = new[] { IPAddress.Loopback };
+
+                //if (proxyAddresses.Any(x => x.Equals(peerAddress)))
                 {
                     logger.Debug(() => $"[{ConnectionId}] Received Proxy-Protocol header: {line}");
 
@@ -493,126 +337,6 @@
                     logger.Info(() => $"[{ConnectionId}] Real-IP via Proxy-Protocol: {RemoteEndpoint.Address}");
                 }
 
-                else
-                {
-                    throw new InvalidDataException($"[{ConnectionId}] Received spoofed Proxy-Protocol header from {peerAddress}");
-                }
-
-                return true;
-            }
-
-            else if (proxyProtocol.Mandatory)
-            {
-                throw new InvalidDataException($"[{ConnectionId}] Missing mandatory Proxy-Protocol header from {peerAddress}. Closing connection.");
-            }
-
-            return false;
-=======
-                    receivePipe.Writer.Advance(cb);
-                }
-
-                catch(Exception)
-                {
-                    // Ensure that ProcessPipeAsync completes as well
-                    receivePipe.Writer.Complete();
-
-                    throw;
-                }
-
-                var result = await receivePipe.Writer.FlushAsync();
-
-                if (result.IsCompleted)
-                    break;
-            }
-
-            receivePipe.Writer.Complete();
->>>>>>> 431ecf58
-        }
-
-        private async Task ProcessReceivePipeAsync(TcpProxyProtocolConfig proxyProtocol,
-            Func<StratumClient, JsonRpcRequest, Task> onNext)
-        {
-            while(true)
-            {
-                var result = await receivePipe.Reader.ReadAsync();
-
-                var buffer = result.Buffer;
-                SequencePosition? position = null;
-
-                if (buffer.Length > MaxInboundRequestLength)
-                {
-                    Disconnect();
-                    throw new InvalidDataException($"Incoming data exceeds maximum of {MaxInboundRequestLength}");
-                }
-
-                do
-                {
-                    // Look for a EOL in the buffer
-                    position = buffer.PositionOf((byte) '\n');
-
-                    if (position != null)
-                    {
-                        var slice = buffer.Slice(0, position.Value);
-                        var line = StratumConstants.Encoding.GetString(slice.ToArray());
-
-                        logger.Trace(() => $"[{ConnectionId}] Received data: {line}");
-
-                        if (!expectingProxyHeader || !HandleProxyHeader(line, proxyProtocol))
-                            await ProcessRequestAsync(onNext, line);
-
-                        // Skip the line + the \n character (basically position)
-                        buffer = buffer.Slice(buffer.GetPosition(1, position.Value));
-                    }
-                } while(position != null);
-
-                receivePipe.Reader.AdvanceTo(buffer.Start, buffer.End);
-
-                if (result.IsCompleted)
-                    break;
-            }
-        }
-
-        private async Task ProcessRequestAsync(Func<StratumClient, JsonRpcRequest, Task> onNext, string json)
-        {
-            var request = Deserialize<JsonRpcRequest>(json);
-
-            if (request == null)
-            {
-                Disconnect();
-                throw new JsonException("Unable to deserialize request");
-            }
-
-            await onNext(this, request);
-        }
-
-        /// <summary>
-        /// Returns true if the line was consumed
-        /// </summary>
-        private bool HandleProxyHeader(string line, TcpProxyProtocolConfig proxyProtocol)
-        {
-            expectingProxyHeader = false;
-            var peerAddress = RemoteEndpoint.Address;
-
-            if (line.StartsWith("PROXY "))
-            {
-                //var proxyAddresses = proxyProtocol.ProxyAddresses?.Select(x => IPAddress.Parse(x)).ToArray();
-                //if (proxyAddresses == null || !proxyAddresses.Any())
-                //    proxyAddresses = new[] { IPAddress.Loopback };
-
-                //if (proxyAddresses.Any(x => x.Equals(peerAddress)))
-                {
-                    logger.Debug(() => $"[{ConnectionId}] Received Proxy-Protocol header: {line}");
-
-                    // split header parts
-                    var parts = line.Split(" ");
-                    var remoteAddress = parts[2];
-                    var remotePort = parts[4];
-
-                    // Update client
-                    RemoteEndpoint = new IPEndPoint(IPAddress.Parse(remoteAddress), int.Parse(remotePort));
-                    logger.Info(() => $"[{ConnectionId}] Real-IP via Proxy-Protocol: {RemoteEndpoint.Address}");
-                }
-
                 //else
                 //{
                 //    throw new InvalidDataException($"[{ConnectionId}] Received spoofed Proxy-Protocol header from {peerAddress}");
@@ -625,12 +349,8 @@
             {
                 throw new InvalidDataException($"[{ConnectionId}] Missing mandatory Proxy-Protocol header from {peerAddress}. Closing connection.");
             }
-<<<<<<< HEAD
-        }
-=======
 
             return false;
         }
->>>>>>> 431ecf58
     }
 }