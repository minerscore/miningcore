--- conflicted
+++ resolved
@@ -1,8 +1,4 @@
-<<<<<<< HEAD
-﻿using System;
-=======
 using System;
->>>>>>> d692f5cc
 using System.Linq;
 using Microsoft.AspNetCore.Http;
 
@@ -19,8 +15,4 @@
             return (T) Convert.ChangeType(stringVal, typeof(T));
         }
     }
-<<<<<<< HEAD
-}
-=======
-}
->>>>>>> d692f5cc
+}